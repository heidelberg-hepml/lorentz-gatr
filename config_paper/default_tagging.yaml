--- conflicted
+++ resolved
@@ -26,10 +26,6 @@
  validate_every_n_steps: 5000
  weight_decay: 0 # top tagging from scratch: 0.2; JetClass pretraining/training: 0; top finetuning: 0.01
  scheduler: CosineAnnealingLR
-<<<<<<< HEAD
-
-=======
->>>>>>> f61c9154
 
  force_xformers: true
 
