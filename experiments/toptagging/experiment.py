--- conflicted
+++ resolved
@@ -16,10 +16,7 @@
 
 MODEL_TITLE_DICT = {
     "GATr": "GATr",
-<<<<<<< HEAD
     "CLSGATr": "CLS-GATr",
-=======
->>>>>>> 0bc37cd6
     "Transformer": "Tr",
     "MLP": "MLP",
 }
@@ -39,24 +36,17 @@
         # dynamically extend dict
         with open_dict(self.cfg):
             gatr_name = "experiments.toptagging.wrappers.TopTaggingGATrWrapper"
-<<<<<<< HEAD
             clsgatr_name = "experiments.toptagging.wrappers.TopTaggingCLSGATrWrapper"
             assert self.cfg.model._target_ in [gatr_name, clsgatr_name]
-=======
-            assert self.cfg.model._target_ in [gatr_name]
->>>>>>> 0bc37cd6
 
             # global token?
             if self.cfg.model._target_ == gatr_name:
                 self.cfg.data.include_global_token = not self.cfg.model.mean_aggregation
-<<<<<<< HEAD
             elif self.cfg.model._target_ == clsgatr_name:
                 self.cfg.data.include_global_token = False
                 self.cfg.model.num_class_tokens = 1  # not for jetclass!
-=======
             else:
                 raise ValueError(f"model {self.cfg.model._target_} not implemented")
->>>>>>> 0bc37cd6
 
             if self.cfg.exp_type == "toptagging":
                 # make sure we know where we start from
